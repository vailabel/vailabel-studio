--- conflicted
+++ resolved
@@ -1,7 +1,6 @@
 from fastapi import APIRouter, Depends, HTTPException, status
 from fastapi.security import OAuth2PasswordRequestForm
 from sqlalchemy.orm import Session
-<<<<<<< HEAD
 from services.auth_service import (
     oauth2_token_endpoint,
     get_current_active_user,
@@ -10,9 +9,6 @@
 )
 
 # Role-based authorization dependency
-=======
-from services.auth_service import oauth2_token_endpoint, get_current_active_user
->>>>>>> 530ffa19
 from fastapi import Security
 from typing import List
 from db.session import get_db
@@ -38,17 +34,11 @@
     email: str
     name: str
     role: str
-<<<<<<< HEAD
     created_at: Optional[datetime] = None
     updated_at: Optional[datetime] = None
     permissions: Optional[List[str]] = []
     roles: Optional[List[str]] = []
 
-=======
-    created_at: str
-    updated_at: str
-    
->>>>>>> 530ffa19
     class Config:
         from_attributes = True
 
@@ -69,10 +59,7 @@
 router = APIRouter(tags=["Auth"], prefix="/api/v1/auth")
 
 
-<<<<<<< HEAD
 # Authorization dependencies
-=======
->>>>>>> 530ffa19
 def require_roles(roles: List[str]):
     """
     Create a dependency that checks if the current user has one of the required roles.
@@ -95,7 +82,6 @@
     return role_checker
 
 
-<<<<<<< HEAD
 def require_permissions(permissions: List[str]):
     def permission_checker(
         current_user: User = Depends(get_current_active_user),
@@ -126,8 +112,6 @@
 
 
 # OAuth2 token endpoint
-=======
->>>>>>> 530ffa19
 @router.post("/token")
 def login_for_access_token(
     form_data: OAuth2PasswordRequestForm = Depends(), db: Session = Depends(get_db)
@@ -145,7 +129,6 @@
     return oauth2_token_endpoint(form_data, db)
 
 
-<<<<<<< HEAD
 # JSON login endpoint for frontend
 @router.post("/login", response_model=LoginResponse)
 def login(login_data: LoginRequest, db: Session = Depends(get_db)):
@@ -178,20 +161,6 @@
     from services.auth_service import get_user_with_permissions
 
     return get_user_with_permissions(db, current_user)
-=======
-@router.get("/me", response_model=UserOut)
-def read_users_me(current_user: User = Depends(get_current_active_user)):
-    """
-    Retrieve the current authenticated user's information.
-    
-    Args:
-        current_user: Currently authenticated user dependency
-    
-    Returns:
-        Current user's profile information
-    """
-    return current_user
->>>>>>> 530ffa19
 
 
 @router.get("/admin", response_model=UserOut)
